--- conflicted
+++ resolved
@@ -39,6 +39,11 @@
         private ScheduleTrace ScheduleTrace;
 
         /// <summary>
+        /// The maximum number of explored steps.
+        /// </summary>
+        private int MaxExploredSteps;
+
+        /// <summary>
         /// The number of explored steps.
         /// </summary>
         private int ExploredSteps;
@@ -56,6 +61,7 @@
         {
             this.Configuration = configuration;
             this.ScheduleTrace = trace;
+            this.MaxExploredSteps = 0;
             this.ExploredSteps = 0;
         }
 
@@ -115,16 +121,24 @@
         {
             if (this.ExploredSteps >= this.ScheduleTrace.Count)
             {
-                IO.Error.ReportAndExit("Trace is not reproducible: execution is longer than trace.");
+                IO.Error.ReportAndExit("Trace is not reproducible: " +
+                    "execution is longer than trace.");
             }
 
             ScheduleStep nextStep = this.ScheduleTrace[this.ExploredSteps];
             if (nextStep.Type != ScheduleStepType.NondeterministicChoice)
             {
-                IO.Error.ReportAndExit("Trace is not reproducible: next step is not a nondeterministic choice.");
-            }
-
-            next = nextStep.Choice;
+                IO.Error.ReportAndExit("Trace is not reproducible: " +
+                    "next step is not a nondeterministic choice.");
+            }
+
+            if (nextStep.BooleanChoice == null)
+            {
+                IO.Error.ReportAndExit("Trace is not reproducible: " +
+                    "next step is not a nondeterministic boolean choice.");
+            }
+
+            next = nextStep.BooleanChoice.Value;
             this.ExploredSteps++;
 
             return true;
@@ -140,16 +154,24 @@
         {
             if (this.ExploredSteps >= this.ScheduleTrace.Count)
             {
-                IO.Error.ReportAndExit("Trace is not reproducible: execution is longer than trace.");
+                IO.Error.ReportAndExit("Trace is not reproducible: " +
+                    "execution is longer than trace.");
             }
 
             ScheduleStep nextStep = this.ScheduleTrace[this.ExploredSteps];
             if (nextStep.Type != ScheduleStepType.NondeterministicChoice)
             {
-                IO.Error.ReportAndExit("Trace is not reproducible: next step is not a nondeterministic choice.");
-            }
-
-            next = nextStep.Choice;
+                IO.Error.ReportAndExit("Trace is not reproducible: " +
+                    "next step is not a nondeterministic choice.");
+            }
+
+            if (nextStep.IntegerChoice == null)
+            {
+                IO.Error.ReportAndExit("Trace is not reproducible: " +
+                    "next step is not a nondeterministic integer choice.");
+            }
+
+            next = nextStep.IntegerChoice.Value;
             this.ExploredSteps++;
 
             return true;
@@ -165,45 +187,18 @@
         }
 
         /// <summary>
-<<<<<<< HEAD
-        /// Returns the maximum explored steps.
-        /// </summary>
-        /// <returns>Explored steps</returns>
-        public int GetMaxExploredSteps()
-        {
-            return this.MaxExploredSteps;
-        }
-
-        /// <summary>  
-        /// Returns the depth bound.
-        /// </summary> 
-        /// <returns>Depth bound</returns>  
-        public int GetDepthBound()
-        {
-            return this.Configuration.DepthBound;
-        }
-
-        /// <summary>
         /// True if the scheduling strategy has reached the depth
         /// bound for the given scheduling iteration.
-=======
-        /// True if the scheduling strategy has reached the max
-        /// scheduling steps for the given scheduling iteration.
->>>>>>> 6f9b0513
-        /// </summary>
-        /// <returns>Depth bound</returns>
-        public bool HasReachedDepthBound()
-        {
-            if (this.Configuration.DepthBound == 0)
+        /// </summary>
+        /// <returns>Boolean</returns>
+        public bool HasReachedMaxSchedulingSteps()
+        {
+            if (this.Configuration.MaxSchedulingSteps == 0)
             {
                 return false;
             }
 
-<<<<<<< HEAD
-            return this.ExploredSteps == this.GetDepthBound();
-=======
             return this.ExploredSteps == this.Configuration.MaxSchedulingSteps;
->>>>>>> 6f9b0513
         }
 
         /// <summary>
@@ -220,6 +215,7 @@
         /// </summary>
         public void ConfigureNextIteration()
         {
+            this.MaxExploredSteps = Math.Max(this.MaxExploredSteps, this.ExploredSteps);
             this.ExploredSteps = 0;
         }
 
@@ -228,6 +224,7 @@
         /// </summary>
         public void Reset()
         {
+            this.MaxExploredSteps = 0;
             this.ExploredSteps = 0;
         }
 
